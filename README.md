# Gallstone Disease Prediction Model

**AI-Powered Clinical Decision Support System**

[![Python](https://img.shields.io/badge/Python-3.9+-blue.svg)](https://python.org)
[![Scikit-Learn](https://img.shields.io/badge/Scikit--Learn-1.3.0-orange.svg)](https://scikit-learn.org)
[![Streamlit](https://img.shields.io/badge/Streamlit-1.28+-red.svg)](https://streamlit.io)
[![License](https://img.shields.io/badge/License-MIT-green.svg)](LICENSE)

## Overview

This project implements a machine learning model to predict gallstone disease using demographic, bioimpedance, and laboratory data. The model achieves **73.4% accuracy** with explainable AI features using SHAP analysis.

**Author:** GIFT TANDASI  
<<<<<<< HEAD
**Dataset:** UCI Gallstone Dataset (319 samples, 38 features)  
**Repository:** https://github.com/Tandasi/Gallstone-Dataset  
**Live Demo:** https://gallstone-dataset-vawgf9cxja65afuhdyj9jk.streamlit.app/  
=======
**Dataset:** UCI Gallstone Dataset (319 samples, 39 features)  
**Repository:** https://github.com/Tandasi/Gallstone-Dataset 
**Streamlit_App:** https://gallstone-dataset-vawgf9cxja65afuhdyj9jk.streamlit.app
>>>>>>> 68e07fda

## Key Features

- **High Accuracy:** 73.4% test accuracy with 0.783 ROC-AUC
- **Explainable AI:** SHAP analysis for transparent predictions
- **Web Deployment:** Streamlit Cloud deployment ready
- **Clinical Ready:** Designed for healthcare integration
- **Complete Pipeline:** From data loading to deployment

## Model Performance

| Metric | Score |
|--------|-------|
| **Test Accuracy** | 73.4% |
| **Precision** | 81.8% |
| **Recall** | 58.1% |
| **F1-Score** | 67.9% |
| **ROC-AUC** | 0.783 |

## Dataset Information

- **Source:** UCI Machine Learning Repository
- **Samples:** 319 patients
- **Features:** 38 input features (demographic, bioimpedance, laboratory)
- **Target:** Binary classification (Gallstone vs No Gallstone)
- **Balance:** 50.5% no gallstone, 49.5% gallstone
- **Missing Values:** None

### Key Features
- **Demographic:** Age, gender, height, weight, BMI
- **Bioimpedance:** Body composition, muscle mass, fat percentage
- **Laboratory:** CRP, cholesterol, vitamins, liver enzymes

## Quick Start

### Prerequisites
```bash
Python 3.9+
pip install -r requirements.txt
```

### 1. Clone and Setup
```bash
git clone https://github.com/Tandasi/Gallstone-Dataset.git
cd gallstone-1
pip install -r requirements.txt
```

### 2. Run Jupyter Notebook
```bash
jupyter notebook UCI.ipynb
```

### 3. Run Web Application
```bash
streamlit run gallstone_app.py
```

## Project Structure

```
gallstone-1/
├── UCI.ipynb                           # Main analysis notebook
├── dataset-uci.csv                     # Dataset file
├── gallstone_prediction_model.pkl      # Trained model
<<<<<<< HEAD
├── gallstone_app.py                    # Streamlit web application
=======
├── streamlit_app.py                    # Web application
>>>>>>> 68e07fda
├── requirements.txt                    # Dependencies
└── README.md                           # This file
```


## API Usage

### Prediction Endpoint
```bash
curl -X POST http://localhost:5000/predict \
  -H "Content-Type: application/json" \
  -d '{
    "patient_data": {
      "Age": 45,
      "Gender": 1,
      "Height": 170,
      "Weight": 70,
      "C-Reactive Protein (CRP)": 2.5,
      "Vitamin D": 25.0,
      ...
    }
  }'
```

### Response Format
```json
{
  "prediction": "Gallstone",
  "probability": {
    "no_gallstone": 0.25,
    "gallstone": 0.75
  },
  "confidence": 0.75,
  "timestamp": "2024-01-01T12:00:00"
}
```

## Model Details

### Algorithm: Gradient Boosting Classifier
- **Best performing** among 9 tested algorithms
- **Cross-validation:** 5-fold CV for robust evaluation
- **Feature importance:** Available via SHAP analysis

### Top Predictive Features:
1. **C-Reactive Protein (CRP)** - Inflammation marker
2. **Body Protein Content** - Bioimpedance measurement
3. **Vitamin D** - Laboratory value
4. **Obesity Percentage** - Body composition
5. **Bone Mass** - Bioimpedance measurement

## Model Interpretability

### SHAP Analysis
- **Summary plots:** Feature importance visualization
- **Waterfall plots:** Individual prediction explanations
- **Force plots:** Decision boundary analysis

### Example Interpretation
"Patient has **75% probability** of gallstone due to:
- High CRP levels (+0.15)
- Low Vitamin D (-0.08)
- High obesity percentage (+0.12)"

## Healthcare Compliance

### Security Features
- Input validation and sanitization
- Error handling and logging
- Secure API endpoints
- Data anonymization support

### HIPAA Considerations
- No PHI storage in model
- Encrypted data transmission
- Audit trail capabilities
- Access control ready

## Installation & Dependencies

### Core Dependencies
```txt
streamlit>=1.28.0
pandas>=1.5.3
numpy>=1.24.3
matplotlib>=3.8.0
seaborn>=0.12.2
shap>=0.42.1
scikit-learn>=1.3.0
pillow>=10.0.0
```

### Development
```txt
jupyter==1.0.0
notebook==6.5.4
```

## Testing

### Basic Functionality Test
```bash
# Test that the Streamlit app starts without errors
streamlit run gallstone_app.py --server.headless true --server.port 8501
```

### Model Loading Test
```bash
python -c "import pickle; model = pickle.load(open('gallstone_prediction_model.pkl', 'rb')); print('Model loaded successfully')"
```

### Data Loading Test
```bash
python -c "import pandas as pd; df = pd.read_csv('dataset-uci.csv'); print(f'Dataset loaded: {df.shape[0]} samples, {df.shape[1]} features')"
```

## Performance Monitoring

### Key Metrics to Track
- **Prediction accuracy** over time
- **Data drift** detection
- **Response time** monitoring
- **Error rates** tracking
- **Usage patterns** analysis

### Recommended Tools
- **Monitoring:** Prometheus, Grafana
- **Logging:** ELK Stack, CloudWatch
- **Alerting:** PagerDuty, Slack

## Contributing

1. Fork the repository
2. Create feature branch (`git checkout -b feature/amazing-feature`)
3. Commit changes (`git commit -m 'Add amazing feature'`)
4. Push to branch (`git push origin feature/amazing-feature`)
5. Open Pull Request

## License

This project is licensed under the MIT License - see the [LICENSE](LICENSE) file for details.

## Contact & Support

**Author:** GIFT TANDASI  
**Email:** gift@anga-tech.com  
**GitHub:** https://github.com/Tandasi  

## Acknowledgments

- UCI Machine Learning Repository for the dataset
- Ankara VM Medical Park Hospital for data collection
- Open-source community for tools and libraries
- Healthcare professionals for domain expertise

## Roadmap

### Version 2.0 Features
- [ ] Enhanced feature engineering
- [ ] Ensemble model improvements
- [ ] Real-time monitoring dashboard
- [ ] Mobile application
- [ ] Integration with EHR systems

### Future Enhancements
- [ ] Multi-language support
- [ ] Advanced visualization dashboard
- [ ] Batch prediction capabilities
- [ ] Model retraining automation
- [ ] Clinical trial integration

---

## Disclaimer

This tool is for **research and educational purposes only**. Always consult qualified healthcare professionals for medical decisions. The model should not be used as the sole basis for clinical diagnosis or treatment decisions.
<|MERGE_RESOLUTION|>--- conflicted
+++ resolved
@@ -12,15 +12,8 @@
 This project implements a machine learning model to predict gallstone disease using demographic, bioimpedance, and laboratory data. The model achieves **73.4% accuracy** with explainable AI features using SHAP analysis.
 
 **Author:** GIFT TANDASI  
-<<<<<<< HEAD
 **Dataset:** UCI Gallstone Dataset (319 samples, 38 features)  
 **Repository:** https://github.com/Tandasi/Gallstone-Dataset  
-**Live Demo:** https://gallstone-dataset-vawgf9cxja65afuhdyj9jk.streamlit.app/  
-=======
-**Dataset:** UCI Gallstone Dataset (319 samples, 39 features)  
-**Repository:** https://github.com/Tandasi/Gallstone-Dataset 
-**Streamlit_App:** https://gallstone-dataset-vawgf9cxja65afuhdyj9jk.streamlit.app
->>>>>>> 68e07fda
 
 ## Key Features
 
@@ -86,11 +79,7 @@
 ├── UCI.ipynb                           # Main analysis notebook
 ├── dataset-uci.csv                     # Dataset file
 ├── gallstone_prediction_model.pkl      # Trained model
-<<<<<<< HEAD
 ├── gallstone_app.py                    # Streamlit web application
-=======
-├── streamlit_app.py                    # Web application
->>>>>>> 68e07fda
 ├── requirements.txt                    # Dependencies
 └── README.md                           # This file
 ```
